--- conflicted
+++ resolved
@@ -35,20 +35,13 @@
 
 APP_TITLE = "PDF Toolkit"
 
-<<<<<<< HEAD
-# GitHub Desktop inspired dark color scheme
+
 GITHUB_BG = "#1f2328"
 GITHUB_HEADER_BG = "#161b22"
 GITHUB_SURFACE = "#2d333b"
 GITHUB_TAB_ACTIVE = "#39424a"
 GITHUB_PRIMARY = "#2f81f7"
 GITHUB_FG = "#f0f6fc"
-=======
-# GitHub Desktop inspired color scheme
-GITHUB_BG = "#f6f8fa"
-GITHUB_HEADER_BG = "#24292e"
-GITHUB_PRIMARY = "#2f81f7"
->>>>>>> 497ab843
 
 
 class _BaseTab(ttk.Frame):
@@ -279,7 +272,6 @@
 
         # Base widget styling
         style.configure("TFrame", background=GITHUB_BG)
-<<<<<<< HEAD
         style.configure("TLabel", background=GITHUB_BG, foreground=GITHUB_FG)
         style.configure(
             "TButton", background=GITHUB_SURFACE, foreground=GITHUB_FG, padding=6
@@ -287,18 +279,12 @@
         style.map(
             "TButton", background=[("active", "#444c56")]
         )
-=======
-        style.configure("TLabel", background=GITHUB_BG)
-        style.configure("TNotebook", background=GITHUB_BG)
-        style.configure("TNotebook.Tab", padding=(12, 8))
->>>>>>> 497ab843
         style.configure(
             "Primary.TButton", background=GITHUB_PRIMARY, foreground="white", padding=6
         )
         style.map(
             "Primary.TButton", background=[("active", "#1b6ac9")]
         )
-<<<<<<< HEAD
         style.configure("TEntry", fieldbackground=GITHUB_SURFACE, foreground=GITHUB_FG, insertcolor=GITHUB_FG)
         style.configure("TNotebook", background=GITHUB_BG)
         style.configure(
@@ -312,8 +298,6 @@
             background=[("selected", GITHUB_TAB_ACTIVE)],
             padding=[("selected", (12, 8)), ("!selected", (12, 8))],
         )
-=======
->>>>>>> 497ab843
         style.configure("Header.TFrame", background=GITHUB_HEADER_BG)
         style.configure(
             "Header.TLabel",
@@ -321,14 +305,11 @@
             foreground="white",
             font=("Segoe UI", 12, "bold"),
         )
-<<<<<<< HEAD
         style.configure(
             "TProgressbar",
             background=GITHUB_PRIMARY,
             troughcolor=GITHUB_SURFACE,
         )
-=======
->>>>>>> 497ab843
 
         # Header bar
         header = ttk.Frame(self, style="Header.TFrame", height=40)
