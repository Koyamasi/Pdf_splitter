--- conflicted
+++ resolved
@@ -1,10 +1,6 @@
 import os
 import traceback
-<<<<<<< HEAD
 from tkinter import Tk, StringVar, filedialog, messagebox
-=======
-from tkinter import Tk, Label, Button, Entry, StringVar, filedialog, messagebox, Menu
->>>>>>> 9634dd80
 from tkinter import ttk
 
 # External dependency: pypdf
@@ -25,7 +21,6 @@
     messagebox.showerror("Error", msg)
 
 
-<<<<<<< HEAD
 def mode() -> str:
     """Return the current mode in lowercase."""
     return mode_var.get().lower()
@@ -33,15 +28,6 @@
 
 def browse_input():
     if mode() == "split":
-=======
-def set_mode(mode: str):
-    mode_var.set(mode)
-    update_ui()
-
-
-def browse_input():
-    if mode_var.get() == "split":
->>>>>>> 9634dd80
         path = filedialog.askopenfilename(
             title="Select a PDF",
             filetypes=[("PDF files", "*.pdf")],
@@ -65,11 +51,8 @@
 
 
 def browse_output():
-<<<<<<< HEAD
-    if mode() == "split":
-=======
-    if mode_var.get() == "split":
->>>>>>> 9634dd80
+    if mode() == "split":
+
         dir_ = filedialog.askdirectory(title="Select output folder")
         if dir_:
             output_var.set(dir_)
@@ -216,22 +199,14 @@
 
 
 def perform_action():
-<<<<<<< HEAD
-    if mode() == "split":
-=======
-    if mode_var.get() == "split":
->>>>>>> 9634dd80
+    if mode() == "split":
         split_pdf()
     else:
         merge_pdfs()
 
 
 def update_ui():
-<<<<<<< HEAD
-    if mode() == "split":
-=======
-    if mode_var.get() == "split":
->>>>>>> 9634dd80
+    if mode() == "split":
         input_label.config(text="Input PDF:")
         output_label.config(text="Output folder:")
         output_browse_btn.config(text="Choose...")
@@ -254,11 +229,7 @@
 if "clam" in style.theme_names():
     style.theme_use("clam")
 
-<<<<<<< HEAD
 mode_var = StringVar(value="Split")
-=======
-mode_var = StringVar(value="split")
->>>>>>> 9634dd80
 input_var = StringVar(value="")
 output_var = StringVar(value="")
 status_var = StringVar(value="")
@@ -272,7 +243,6 @@
 root.config(menu=menubar)
 
 row = 0
-<<<<<<< HEAD
 ttk.Label(root, text="Mode:").grid(row=row, column=0, sticky="w", padx=8, pady=6)
 mode_combo = ttk.Combobox(root, textvariable=mode_var, values=["Split", "Merge"], state="readonly", width=10)
 mode_combo.grid(row=row, column=1, sticky="w", padx=6, pady=6)
@@ -289,18 +259,6 @@
 output_label.grid(row=row, column=0, sticky="w", padx=8, pady=6)
 ttk.Entry(root, textvariable=output_var, width=55).grid(row=row, column=1, padx=6, pady=6)
 output_browse_btn = ttk.Button(root, text="Choose...", command=browse_output)
-=======
-input_label = Label(root, text="Input PDF:")
-input_label.grid(row=row, column=0, sticky="w", padx=8, pady=6)
-Entry(root, textvariable=input_var, width=55).grid(row=row, column=1, padx=6, pady=6)
-Button(root, text="Browse...", command=browse_input).grid(row=row, column=2, padx=6, pady=6)
-
-row += 1
-output_label = Label(root, text="Output folder:")
-output_label.grid(row=row, column=0, sticky="w", padx=8, pady=6)
-Entry(root, textvariable=output_var, width=55).grid(row=row, column=1, padx=6, pady=6)
-output_browse_btn = Button(root, text="Choose...", command=browse_output)
->>>>>>> 9634dd80
 output_browse_btn.grid(row=row, column=2, padx=6, pady=6)
 
 row += 1
@@ -313,17 +271,10 @@
 row += 1
 btn_frame = ttk.Frame(root)
 btn_frame.grid(row=row, column=0, columnspan=3, pady=8)
-<<<<<<< HEAD
 action_btn = ttk.Button(btn_frame, text="Split PDF", command=perform_action, width=15)
 action_btn.grid(row=0, column=0, padx=6)
 ttk.Button(btn_frame, text="Clear", command=clear_fields, width=10).grid(row=0, column=1, padx=6)
 ttk.Button(btn_frame, text="Exit", command=root.destroy, width=8).grid(row=0, column=2, padx=6)
-=======
-action_btn = Button(btn_frame, text="Split PDF", command=perform_action, width=15)
-action_btn.grid(row=0, column=0, padx=6)
-Button(btn_frame, text="Clear", command=clear_fields, width=10).grid(row=0, column=1, padx=6)
-Button(btn_frame, text="Exit", command=root.destroy, width=8).grid(row=0, column=2, padx=6)
->>>>>>> 9634dd80
 
 # Make columns resize nicely
 root.grid_columnconfigure(1, weight=1)
